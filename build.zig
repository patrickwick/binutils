const std = @import("std");
const builtin = @import("builtin");
const binutils = @import("src/binutils.zig");

<<<<<<< HEAD
// Zig backend works reliably with Zig v0.14.x but not with Zig v0.13.0
const USE_LLVM = builtin.zig_version.minor < 14;
=======
const USE_LLVM = true;
>>>>>>> 003dfbcf

pub fn build(b: *std.Build) void {
    const native_target = b.standardTargetOptions(.{});
    const optimize = b.standardOptimizeOption(.{});

    // Command line executable
    const exe = target: {
        const exe = b.addExecutable(.{
            .name = "binutils",
            .root_source_file = b.path("src/main.zig"),
            .target = native_target,
            .optimize = optimize,
            .use_llvm = USE_LLVM,
        });
        b.installArtifact(exe);

        const run_cmd = b.addRunArtifact(exe);
        run_cmd.step.dependOn(b.getInstallStep());

        if (b.args) |args| run_cmd.addArgs(args);

        const run_step = b.step("run", "Run the app");
        run_step.dependOn(&run_cmd.step);

        break :target exe;
    };

    // unit tests
    {
        const exe_unit_tests = b.addTest(.{
            .root_source_file = b.path("src/main.zig"),
            .target = native_target,
            .optimize = optimize,
            .use_llvm = USE_LLVM,
        });
        const run_exe_unit_tests = b.addRunArtifact(exe_unit_tests);

        const test_step = b.step("test", "Run unit tests");
        test_step.dependOn(&run_exe_unit_tests.step);
    }

    // integration tests
    {
        const TEST_DIR = "test";

        const integration_test_step = b.step("test_integration", "Run integration tests");
        integration_test_step.dependOn(&exe.step);
        integration_test_step.dependOn(b.getInstallStep());

        const destination_dir = std.Build.Step.InstallArtifact.Options.Dir{ .override = .{ .custom = "test" } };

        const targets = [_]std.Build.ResolvedTarget{
            native_target, // native
            // b.resolveTargetQuery(.{ .cpu_arch = .riscv32 }), // test 32bit
            b.resolveTargetQuery(.{ .cpu_arch = .aarch64_be }), // test big endian arch
        };

        const target_names = &.{
            "test_base_x86_64",
            // "test_base_riscv32",
            "test_base_aarch64_big_endian",
        };

        inline for (targets, target_names) |target, base_name| {
            // NOTE: no riscv32 support in zig 0.13.0 yet
            comptime if (@import("builtin").zig_version.minor < 14 and std.mem.eql(u8, base_name, "test_base_riscv32")) continue;

            const test_base_exe = b.addExecutable(.{
                .name = base_name,
                .root_source_file = .{ .cwd_relative = b.pathJoin(&.{ TEST_DIR, "/test_base.zig" }) },
                .target = target,
                .optimize = optimize,
                .use_llvm = true, // zig backend does not support all targets yet
            });
            const test_base_install = b.addInstallArtifact(test_base_exe, .{ .dest_dir = destination_dir });
            integration_test_step.dependOn(&test_base_install.step);

            // objcopy --strip-all
            {
                const name = base_name ++ "_strip_all";
                const objcopy_target = binutils.Build.Step.ObjCopy.create(b, test_base_exe.getEmittedBin(), .{
                    .strip_all = true,
                });
                const objcopy_install = b.addInstallFileWithDir(objcopy_target.getOutput(), .{ .custom = TEST_DIR }, name);
                integration_test_step.dependOn(&objcopy_install.step);
            }

            // objcopy --compress-debug
            {
                const name = base_name ++ "_compress_debug";
                const objcopy_target = binutils.Build.Step.ObjCopy.create(b, test_base_exe.getEmittedBin(), .{
                    .compress_debug_sections = true,
                });
                const objcopy_install = b.addInstallFileWithDir(objcopy_target.getOutput(), .{ .custom = TEST_DIR }, name);
                integration_test_step.dependOn(&objcopy_install.step);
            }

            // objcopy --only-keep-debug
            {
                const name = base_name ++ "_only_keep_debug";
                const objcopy_target = binutils.Build.Step.ObjCopy.create(b, test_base_exe.getEmittedBin(), .{
                    .only_keep_debug = true,
                });
                const objcopy_install = b.addInstallFileWithDir(objcopy_target.getOutput(), .{ .custom = TEST_DIR }, name);
                integration_test_step.dependOn(&objcopy_install.step);
            }

            // objcopy --add-section
            {
                const name = base_name ++ "_add_section";
                const objcopy_target = binutils.Build.Step.ObjCopy.create(b, test_base_exe.getEmittedBin(), .{
                    .add_section = .{
                        .section_name = ".abc123",
                        .file_path = test_base_exe.getEmittedBin(),
                    },
                });
                const objcopy_install = b.addInstallFileWithDir(objcopy_target.getOutput(), .{ .custom = TEST_DIR }, name);
                integration_test_step.dependOn(&objcopy_install.step);
            }

            // objcopy: debug split convenience function equivalent to:
            // * objcopy in out --strip-debug
            // * objcopy in out.debug --only-keep-debug
            // * objcopy out --add-gnu-debuglink=out.debug
            {
                const name = base_name ++ "_extract_to_separate_file";
                const objcopy_target = binutils.Build.Step.ObjCopy.create(b, test_base_exe.getEmittedBin(), .{
                    .extract_to_separate_file = "test_base.debug",
                });

                const objcopy_install = b.addInstallFileWithDir(objcopy_target.getOutput(), .{ .custom = TEST_DIR }, name);
                integration_test_step.dependOn(&objcopy_install.step);

                const objcopy_debug_install = b.addInstallFileWithDir(objcopy_target.getOutputSeparatedDebug().?, .{ .custom = TEST_DIR }, name);
                integration_test_step.dependOn(&objcopy_debug_install.step);
            }
        }
    }
}<|MERGE_RESOLUTION|>--- conflicted
+++ resolved
@@ -1,13 +1,8 @@
 const std = @import("std");
-const builtin = @import("builtin");
 const binutils = @import("src/binutils.zig");
 
-<<<<<<< HEAD
-// Zig backend works reliably with Zig v0.14.x but not with Zig v0.13.0
-const USE_LLVM = builtin.zig_version.minor < 14;
-=======
+// The zig backend works very reliably with the zig v0.14.x master here but not yet with Zig v0.13.0.
 const USE_LLVM = true;
->>>>>>> 003dfbcf
 
 pub fn build(b: *std.Build) void {
     const native_target = b.standardTargetOptions(.{});
